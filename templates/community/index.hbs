{{#*inline "page"}}

<header>
  <div class="container">
    <h1>Community</h1>
  </div>
</header>

<section id="community" class="purple">
  <div class="container">
    <p>
      The Rust programming language has many qualities, but Rust’s greatest
      strength is the community of people who come together to make working in
      Rust a rewarding experience.

    </p>
    <p>
      We'd like to hear from you! Not sure where or who to ask a question? Want to get involved but aren't sure how?
      The community team is eager to connect you with someone who can help!
    </p>
    <a href="mailto:community@rust-lang.org" class="button button-secondary">email community@rust-lang.org</a>
  </div>
</section>

<<<<<<< HEAD
<section id="community-events" class="green">
  <div class="container">
    <header>
      <h2>Events</h2>
      <div class="highlight"></div>
    </header>
    <div class="row">
      <div class="six columns" id="meetups-usergroups">
        <h3>Meetups</h3>
        <p>
          There are more than 90 Meetups worldwide in over 35 countries.
          Rustaceans meet periodically in Rust User Groups. Its a great
          introduction to the community and a great way to learn and socialize
          with other people with a similar interest. Meetings are usually
          informal and open to everyone.
        </p>
        <a href="https://calendar.google.com/calendar/embed?showTitle=0&showPrint=0&showTabs=0&showCalendars=0&mode=AGENDA&height=400&wkst=1&bgcolor=%23FFFFFF&src=apd9vmbc22egenmtu5l6c5jbfc%40group.calendar.google.com&color=%23691426&ctz=Europe%2FMadrid"
          class="button button-secondary" target="_blank" rel="noopener">View Calendar</a>
        <a href="mailto:community@rust-lang.org?subject=Register Meetup"
           class="button button-secondary" target="_blank" rel="noopener">Register Your Meetup</a>
      </div>
      <div class="six columns" id="conferences">
        <h3>Conferences</h3>
        <p>
          There are a number of Rust conferences. Organized across the world and
          happening all throughout the year, there might be a conference near
          you!
        </p>
        <a href="https://calendar.google.com/calendar/embed?showTitle=0&showPrint=0&showTabs=0&showCalendars=0&mode=AGENDA&height=400&wkst=1&bgcolor=%23FFFFFF&src=apd9vmbc22egenmtu5l6c5jbfc%40group.calendar.google.com&color=%23691426&ctz=Europe%2FMadrid"
          class="button button-secondary">View Calendar</a>
      </div>
    </div>
</section>

=======
>>>>>>> da8be99d
<section id="contribute-talk" class="red">
  <div class="container">
    <header>
      <h2>Where to talk</h2>
      <div class="highlight"></div>
    </header>
    <div class="row">
      <div class="four columns" id="users-forum">
        <h3>Users forum</h3>
        <p>
          The Rust Users Forum is a place for Rust users to communicate about
          anything and everything related to Rust. Ask questions here,
          coordinate on project ideas, whatever you like!
        </p>
        <a href="https://users.rut-lang.org" target="_blank" rel="noopener"
           class="button button-secondary">Visit Forum</a>
      </div>
      <div class="four columns" id="internals-forum">
        <h3>Internals forum</h3>
        <p>
          The Rust Internals Forum is a place for discussion about the
          development of Rust itself.
        </p>
        <a href="https://internals.rust-lang.org/" target="_blank" rel="noopener"
           class="button button-secondary">Visit Forum</a>
      </div>
      <div class="four columns" id="chat-platforms">
        <h3>Chat platforms</h3>
        <p>
          Development of Rust, and general chatter happens on several chat
          platforms. Check out general channels and more on the Rust Discord server,
          or check out the teams page to find where specific teams meet.
        </p>
        <a href="https://discord.gg/rust-lang" class="button button-secondary">Discord</a>
        <a href="/governance" class="button button-secondary">Learn more about teams</a>
      </div>
    </div>
  </div>
</section>

<section id="community-events" class="green">
  <div class="container">
    <header>
      <h2>Events</h2>
      <div class="highlight"></div>
    </header>
    <div class="row">
      <div class="six columns" id="meetups-usergroups">
        <h3>Find a local event</h3>
        <p>
          There are more than 90 Meetups and several conferences worldwide in over 35 countries.
          Rustaceans meet periodically in Rust User Groups. Its a great
          introduction to the community and a great way to learn and socialize
          with other people with a similar interest. Meetings are usually
          informal and open to everyone.
        </p>
        <a href="https://calendar.google.com/calendar/embed?showTitle=0&showPrint=0&showTabs=0&showCalendars=0&mode=AGENDA&height=400&wkst=1&bgcolor=%23FFFFFF&src=apd9vmbc22egenmtu5l6c5jbfc%40group.calendar.google.com&color=%23691426&ctz=Europe%2FMadrid"
          class="button button-secondary">View Calendar</a>
        <a href="https://blog.rust-lang.org/2018/01/31/The-2018-Rust-Event-Lineup.html"
           class="button button-secondary">Checkout the 2018 Conference Lineup</a>
      </div>
      <div class="six columns" id="conferences">
        <h3>Run your own event</h3>
        <p>
          As Rust grows, we're excited to help folks start their own local events.
          From hack and learns, to meetups, to conferences, the Rust Events Team is
          ready to help support you.
        </p>
        <a href="https://github.com/rust-community/events-team#-rust-events-team"
          class="button button-secondary">Check out the events team repo</a>
        <a href="https://docs.google.com/forms/d/e/1FAIpQLSf52YXGhqBaHtCXtVna4iHYMK7IQaTqUW6V-ztsZC8C2TBInQ/viewform"
          class="button button-secondary">Register your event</a>
      </div>
    </div>
    <div class="rustfest"></div>
  </div>
</section>

<section id="rustbridge" class="white">
  <div class="container">
    <header>
      <h2>Rust Bridge</h2>
      <div class="highlight"></div>
    </header>
    <div class="row">
      <div class="four columns">
        <img src="/static/images/rustbridge.jpg" alt="rustbridge logo"/>
      </div>
      <div class="eight columns">
        <p>
          RustBridge is a workshop focused on getting underrepresented people
          with a background in another programming language to learn Rust and
          join the community.
        </p>
<<<<<<< HEAD
        <a href="https://rustbridge.github.io/" target="_blank" rel="noopener"
           class="button button-secondary">Visit Website</a>
=======
        <a href="https://github.com/rustbridge/team"
           class="button button-secondary">Check out the Rustbridge repo</a>
>>>>>>> da8be99d
      </div>
    </div>
    <div class="img" style="background-image:url('/static/images/rustbridge-rustconf.jpg');"></div>
    <div class="img" style="background-image:url('/static/images/rustbridge-paris.jpg');"></div>
    <div class="img" style="background-image:url('/static/images/rustbridge-berlin.jpg');"></div>
    <div class="img" style="background-image:url('/static/images/rustbridge-rbr.jpg');"></div>
  </div>
</section>

<section id="rustreach" class="purple">
  <div class="container">
    <header>
      <h2>Increasing Rust's Reach</h2>
      <div class="highlight"></div>
    </header>
    <div class="row">
      <div class="four columns">
        <img src="/static/images/rustreach.jpg" alt="increasing rust's reach logo"/>
      </div>
      <div class="eight columns">
        <p>
          Increasing Rust's Reach is a  program matches Rust team members from all parts of the project with individuals who are underrepresented in Rust's community and the tech industry for a partnership of three (3) months, from mid-May to mid-August. Each partnership agrees to a commitment of 3–5 hours per week working on a Rust Project.
        </p>
        <a href="http://reach.rust-lang.org/" target="_blank" rel="noopener"
           class="button button-secondary">Visit Website</a>
      </div>
    </div>
  </div>
</section>

<section id="conduct" class="green">
  <div class="container">
    <header>
      <h2>Community Standards</h2>
      <div class="highlight"></div>
    </header>
    <p>
      We are committed to providing a friendly, safe and welcoming environment
      for all, regardless of gender, sexual orientation, disability, ethnicity,
      religion, or similar personal characteristic. Our
      <a href="/policies/code-of-conduct">code of conduct</a> sets the
      standards for behavior in all official Rust forums.

      <br/><br/>

      If you feel you have been or are being harassed or made uncomfortable by a
      community member, please contact any of the
      <a href="mailto:rust-mods@rust-lang.org">Rust Moderation Team</a>
      immediately. Whether you are a regular contributor or a newcomer, we care
      about making the community a safe space for you.
    </p>
    <div class="row">
      <div class="six columns">
        <a href="mailto:rust-mods@rust-lang.org" class="button button-secondary">Message the moderation team</a>
      </div>
      <div class="six columns">
        <a href="/policies/code-of-conduct" class="button button-secondary">read the code of conduct</a>
        <a href="/policies/code-of-conduct#moderation" class="button button-secondary">read the moderation guidelines</a>
      </div>
    </div>
  </div>
</section>

{{/inline}}
{{~> (parent)~}}<|MERGE_RESOLUTION|>--- conflicted
+++ resolved
@@ -22,43 +22,6 @@
   </div>
 </section>
 
-<<<<<<< HEAD
-<section id="community-events" class="green">
-  <div class="container">
-    <header>
-      <h2>Events</h2>
-      <div class="highlight"></div>
-    </header>
-    <div class="row">
-      <div class="six columns" id="meetups-usergroups">
-        <h3>Meetups</h3>
-        <p>
-          There are more than 90 Meetups worldwide in over 35 countries.
-          Rustaceans meet periodically in Rust User Groups. Its a great
-          introduction to the community and a great way to learn and socialize
-          with other people with a similar interest. Meetings are usually
-          informal and open to everyone.
-        </p>
-        <a href="https://calendar.google.com/calendar/embed?showTitle=0&showPrint=0&showTabs=0&showCalendars=0&mode=AGENDA&height=400&wkst=1&bgcolor=%23FFFFFF&src=apd9vmbc22egenmtu5l6c5jbfc%40group.calendar.google.com&color=%23691426&ctz=Europe%2FMadrid"
-          class="button button-secondary" target="_blank" rel="noopener">View Calendar</a>
-        <a href="mailto:community@rust-lang.org?subject=Register Meetup"
-           class="button button-secondary" target="_blank" rel="noopener">Register Your Meetup</a>
-      </div>
-      <div class="six columns" id="conferences">
-        <h3>Conferences</h3>
-        <p>
-          There are a number of Rust conferences. Organized across the world and
-          happening all throughout the year, there might be a conference near
-          you!
-        </p>
-        <a href="https://calendar.google.com/calendar/embed?showTitle=0&showPrint=0&showTabs=0&showCalendars=0&mode=AGENDA&height=400&wkst=1&bgcolor=%23FFFFFF&src=apd9vmbc22egenmtu5l6c5jbfc%40group.calendar.google.com&color=%23691426&ctz=Europe%2FMadrid"
-          class="button button-secondary">View Calendar</a>
-      </div>
-    </div>
-</section>
-
-=======
->>>>>>> da8be99d
 <section id="contribute-talk" class="red">
   <div class="container">
     <header>
@@ -153,13 +116,8 @@
           with a background in another programming language to learn Rust and
           join the community.
         </p>
-<<<<<<< HEAD
-        <a href="https://rustbridge.github.io/" target="_blank" rel="noopener"
-           class="button button-secondary">Visit Website</a>
-=======
         <a href="https://github.com/rustbridge/team"
            class="button button-secondary">Check out the Rustbridge repo</a>
->>>>>>> da8be99d
       </div>
     </div>
     <div class="img" style="background-image:url('/static/images/rustbridge-rustconf.jpg');"></div>
