--- conflicted
+++ resolved
@@ -82,13 +82,8 @@
           <li class="mb3">
             <a href="https://discord.gg/rust-lang" class="button button-secondary">Discord</a>
           </li>
-<<<<<<< HEAD
-          <li>
+          <li class="mb3">
             <a href="{{baseurl}}/governance" class="button button-secondary">Learn more about teams</a>
-=======
-          <li class="mb3">
-            <a href="/governance" class="button button-secondary">Learn more about teams</a>
->>>>>>> ae508d65
           </li>
         </ul>
       </div>
@@ -229,15 +224,9 @@
     </div>
 
     <div class="flex flex-column flex-row-l justify-between">
-<<<<<<< HEAD
-      <a href="mailto:rust-mods@rust-lang.org" class="button button-secondary mw-33-l mh3-l w-100">Message the moderation team</a>
-      <a href="{{baseurl}}/policies/code-of-conduct" class="button button-secondary mw-33-l mh3-l w-100">read the code of conduct</a>
-      <a href="{{baseurl}}/policies/code-of-conduct#moderation" class="button button-secondary mw-33-l mh3-l w-100">read the moderation guidelines</a>
-=======
       <a href="mailto:rust-mods@rust-lang.org" class="button button-secondary mw-33-l mh3-l w-100 mb3">Message the moderation team</a>
-      <a href="/policies/code-of-conduct" class="button button-secondary mw-33-l mh3-l w-100 mb3">read the code of conduct</a>
-      <a href="/policies/code-of-conduct#moderation" class="button button-secondary mw-33-l mh3-l w-100 mb3">read the moderation guidelines</a>
->>>>>>> ae508d65
+      <a href="{{baseurl}}/policies/code-of-conduct" class="button button-secondary mw-33-l mh3-l w-100 mb3">read the code of conduct</a>
+      <a href="{{baseurl}}/policies/code-of-conduct#moderation" class="button button-secondary mw-33-l mh3-l w-100 mb3">read the moderation guidelines</a>
     </div>
   </div>
 </section>
