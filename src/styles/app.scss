--- conflicted
+++ resolved
@@ -341,11 +341,7 @@
 }
 
 h3 {
-<<<<<<< HEAD
-  font-weight: 800;
-=======
   font-weight: 600;
->>>>>>> b407ce75
   font-size: 1.5em;
   letter-spacing: normal;
 }
