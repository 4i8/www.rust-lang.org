--- conflicted
+++ resolved
@@ -119,7 +119,6 @@
   font-size: 8rem;
   margin-bottom: 0;
   margin-top: 0;
-<<<<<<< HEAD
   line-height: 1.2;
   font-weight: 300;
 }
@@ -137,9 +136,6 @@
 
 section p, code {
   line-height: 1.6;
-=======
-  line-height: 1.2
->>>>>>> d2af8e20
 }
 
 header .button.button-download {
